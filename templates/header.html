  <!-- Navigation -->
  <nav class="navbar navbar-expand-lg navbar-light static-top">
    <div class="container">
      <a class="navbar-brand" href="/"><img src="/img/plclub-logo_small.png" height="50">&nbsp&nbsp&nbspProgramming Languages
        at Penn</a>
      <button class="navbar-toggler" type="button" data-toggle="collapse" data-target="#navbarResponsive" aria-controls="navbarResponsive" aria-expanded="false" aria-label="Toggle navigation">
        <span class="navbar-toggler-icon"></span>
      </button>
      <div class="collapse navbar-collapse" id="navbarResponsive">
        <ul class="navbar-nav ml-auto">
          <li class="nav-item active">
            <a class="nav-link" href="/">Home
              <span class="sr-only">(current)</span>
            </a>
          </li>
          <li class="nav-item">
<<<<<<< HEAD
            <a class="nav-link" href="/people/">People</a>
=======
            <a class="nav-link" href="/club.html">PLClub</a>
          </li>
          <li class="nav-item">
            <a class="nav-link" href="/people.html">People</a>
>>>>>>> 461c876c
          </li>          
          <li class="nav-item">
            <a class="nav-link" href="/papers/">Publications</a>
          </li>
          <li class="nav-item">
<<<<<<< HEAD
            <a class="nav-link" href="/club/">PL Club</a>
          </li>
          <li class="nav-item">
            <a class="nav-link" href="#">Projects</a>
          </li>
          <li class="nav-item">
=======
>>>>>>> 461c876c
            <a class="nav-link" href="#">Contact</a>
          </li>
        </ul>
      </div>
    </div>
  </nav><|MERGE_RESOLUTION|>--- conflicted
+++ resolved
@@ -14,28 +14,15 @@
             </a>
           </li>
           <li class="nav-item">
-<<<<<<< HEAD
-            <a class="nav-link" href="/people/">People</a>
-=======
-            <a class="nav-link" href="/club.html">PLClub</a>
+            <a class="nav-link" href="/club/">PLClub</a>
           </li>
           <li class="nav-item">
-            <a class="nav-link" href="/people.html">People</a>
->>>>>>> 461c876c
+            <a class="nav-link" href="/people/">People</a>
           </li>          
           <li class="nav-item">
             <a class="nav-link" href="/papers/">Publications</a>
           </li>
           <li class="nav-item">
-<<<<<<< HEAD
-            <a class="nav-link" href="/club/">PL Club</a>
-          </li>
-          <li class="nav-item">
-            <a class="nav-link" href="#">Projects</a>
-          </li>
-          <li class="nav-item">
-=======
->>>>>>> 461c876c
             <a class="nav-link" href="#">Contact</a>
           </li>
         </ul>
